// Copyright 2018 astonbitecode
//
// Licensed under the Apache License, Version 2.0 (the "License");
// you may not use this file except in compliance with the License.
// You may obtain a copy of the License at
//
// http://www.apache.org/licenses/LICENSE-2.0
//
// Unless required by applicable law or agreed to in writing, software
// distributed under the License is distributed on an "AS IS" BASIS,
// WITHOUT WARRANTIES OR CONDITIONS OF ANY KIND, either express or implied.
// See the License for the specific language governing permissions and
// limitations under the License.
extern crate dirs;
extern crate fs_extra;

use std::{env, fs};
use std::error::Error;
use std::fmt;
#[allow(unused_imports)]
use std::fs::{File, OpenOptions};
use std::io::prelude::*;
use std::path::{Path, PathBuf};

use java_locator;
use sha2::{Digest, Sha256};

<<<<<<< HEAD
const VERSION: &'static str = "0.12.0-java7";
=======
// This is the version of the jar that should be used
const VERSION: &'static str = "0.13.0";
>>>>>>> b676174d

fn main() -> Result<(), J4rsBuildError> {
    let out_dir = env::var("OUT_DIR")?;
    let source_jar_location = format!("../java/target/j4rs-{}-jar-with-dependencies.jar", VERSION);
    if File::open(&source_jar_location).is_ok() {
        println!("cargo:rerun-if-changed={}", source_jar_location);
    }

    let target_os_res = env::var("CARGO_CFG_TARGET_OS");
    let target_os = target_os_res.as_ref().map(|x| &**x).unwrap_or("unknown");
    if target_os == "android" {
        generate_src(&out_dir)?;
        return Ok(());
    }

    // Copy the needed jar files if they are available
    // (that is, if the build is done with the full source-code - not in crates.io)
    copy_jars_from_java(&source_jar_location)?;
    let _ = copy_jars_to_exec_directory(&out_dir)?;
    generate_src(&out_dir)?;
    if cfg!(feature = "javafx") {
        println!("cargo:warning=JAVAFX");
        println!("cargo:rustc-env=J4RS_JAVAFX=TRUE")
    }
    Ok(())
}

fn generate_src(out_dir: &str) -> Result<(), J4rsBuildError> {
    let dest_path = Path::new(&out_dir).join("j4rs_init.rs");
    let mut f = File::create(&dest_path)?;

    let contents = format!(
        "
fn j4rs_version() -> &'static str {{
    \"{}\"
}}
", VERSION);

    f.write_all(contents.as_bytes())?;
    Ok(())
}

// Copies the jars from the `java` directory to the source directory of rust.
fn copy_jars_from_java(jar_source_path: &str) -> Result<(), J4rsBuildError> {
    if let Ok(mut source_jar_file) = File::open(&jar_source_path) {
        // Find the destination file
        let home = env::var("CARGO_MANIFEST_DIR")?;
        let jassets_path_buf = Path::new(&home).join("jassets");
        let jassets_path = jassets_path_buf.to_str().unwrap().to_owned();

        let destination_jar_file_res = {
            let djpb = Path::new(&jassets_path).join(format!("j4rs-{}-jar-with-dependencies.jar", VERSION));
            File::open(djpb)
        };

        // Copy only if the files are not the same
        let do_copy = if destination_jar_file_res.is_ok() {
            let mut destination_jar_file = destination_jar_file_res.unwrap();
            !are_same_files(&mut source_jar_file, &mut destination_jar_file).unwrap_or(true)
        } else { true };

        if do_copy {
            fs_extra::remove_items(vec![jassets_path.clone()].as_ref())?;

            let _ = fs::create_dir_all(jassets_path_buf.clone())
                .map_err(|error| panic!("Cannot create dir '{:?}': {:?}", jassets_path_buf, error));

            let ref options = fs_extra::dir::CopyOptions::new();
            let _ = fs_extra::copy_items(vec![jar_source_path].as_ref(), jassets_path, options)?;
        }
    }
    Ok(())
}

fn are_same_files(f1: &mut File, f2: &mut File) -> Result<bool, J4rsBuildError> {
    let mut buffer1: Vec<u8> = Vec::new();
    let mut hasher1 = Sha256::new();
    let mut buffer2: Vec<u8> = Vec::new();
    let mut hasher2 = Sha256::new();

    f1.read_to_end(&mut buffer1)?;
    hasher1.update(&buffer1);
    let hash1 = hasher1.finalize();

    f2.read_to_end(&mut buffer2)?;
    hasher2.update(&buffer2);
    let hash2 = hasher2.finalize();

    Ok(hash1 == hash2)
}

// Copies the jars to and returns the PathBuf of the exec directory.
fn copy_jars_to_exec_directory(out_dir: &str) -> Result<PathBuf, J4rsBuildError> {
    let mut exec_dir_path_buf = PathBuf::from(out_dir);
    exec_dir_path_buf.pop();
    exec_dir_path_buf.pop();
    exec_dir_path_buf.pop();

    let jassets_output = exec_dir_path_buf.clone();
    let jassets_output_dir = jassets_output.to_str().unwrap();


    let home = env::var("CARGO_MANIFEST_DIR")?;
    let jassets_path_buf = Path::new(&home).join("jassets");
    let jassets_path = jassets_path_buf.to_str().unwrap().to_owned();
    fs_extra::remove_items(vec![format!("{}/jassets", jassets_output_dir)].as_ref())?;

    let ref options = fs_extra::dir::CopyOptions::new();
    let _ = fs_extra::copy_items(vec![jassets_path].as_ref(), jassets_output_dir, options)?;
    Ok(exec_dir_path_buf)
}

#[derive(Debug)]
struct J4rsBuildError {
    description: String
}

impl fmt::Display for J4rsBuildError {
    fn fmt(&self, f: &mut fmt::Formatter) -> fmt::Result {
        write!(f, "{}", self.description)
    }
}

impl Error for J4rsBuildError {
    fn description(&self) -> &str {
        self.description.as_str()
    }
}

impl From<std::env::VarError> for J4rsBuildError {
    fn from(err: std::env::VarError) -> J4rsBuildError {
        J4rsBuildError { description: format!("{:?}", err) }
    }
}

impl From<std::io::Error> for J4rsBuildError {
    fn from(err: std::io::Error) -> J4rsBuildError {
        J4rsBuildError { description: format!("{:?}", err) }
    }
}

impl From<java_locator::errors::JavaLocatorError> for J4rsBuildError {
    fn from(err: java_locator::errors::JavaLocatorError) -> J4rsBuildError {
        J4rsBuildError { description: format!("{:?}", err) }
    }
}

impl From<fs_extra::error::Error> for J4rsBuildError {
    fn from(err: fs_extra::error::Error) -> J4rsBuildError {
        J4rsBuildError { description: format!("{:?}", err) }
    }
}<|MERGE_RESOLUTION|>--- conflicted
+++ resolved
@@ -25,12 +25,8 @@
 use java_locator;
 use sha2::{Digest, Sha256};
 
-<<<<<<< HEAD
-const VERSION: &'static str = "0.12.0-java7";
-=======
 // This is the version of the jar that should be used
-const VERSION: &'static str = "0.13.0";
->>>>>>> b676174d
+const VERSION: &'static str = "0.13.0-java7";
 
 fn main() -> Result<(), J4rsBuildError> {
     let out_dir = env::var("OUT_DIR")?;
@@ -51,10 +47,7 @@
     copy_jars_from_java(&source_jar_location)?;
     let _ = copy_jars_to_exec_directory(&out_dir)?;
     generate_src(&out_dir)?;
-    if cfg!(feature = "javafx") {
-        println!("cargo:warning=JAVAFX");
-        println!("cargo:rustc-env=J4RS_JAVAFX=TRUE")
-    }
+
     Ok(())
 }
 
