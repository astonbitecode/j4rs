// Copyright 2018 astonbitecode
//
// Licensed under the Apache License, Version 2.0 (the "License");
// you may not use this file except in compliance with the License.
// You may obtain a copy of the License at
//
// http://www.apache.org/licenses/LICENSE-2.0
//
// Unless required by applicable law or agreed to in writing, software
// distributed under the License is distributed on an "AS IS" BASIS,
// WITHOUT WARRANTIES OR CONDITIONS OF ANY KIND, either express or implied.
// See the License for the specific language governing permissions and
// limitations under the License.

use std::cell::RefCell;
use std::path::PathBuf;
use std::sync::Mutex;

use jni_sys::{
    self,
    jboolean,
    jclass,
    jmethodID,
    JNIEnv,
    jint,
    jobject,
    jobjectArray,
    jsize,
    jstring,
};
use libc::c_char;

use crate::{api_tweaks as tweaks, errors, jni_utils, utils};
use crate::errors::opt_to_res;
use crate::logger::debug;

pub(crate) const INST_CLASS_NAME: &'static str = "org/astonbitecode/j4rs/api/instantiation/NativeInstantiationImpl";
pub(crate) const INVO_BASE_NAME: &'static str = "org/astonbitecode/j4rs/api/NativeInvocationBase";
pub(crate) const INVO_IFACE_NAME: &'static str = "org/astonbitecode/j4rs/api/NativeInvocation";
pub(crate) const UNKNOWN_FOR_RUST: &'static str = "known_in_java_world";
pub(crate) const J4RS_ARRAY: &'static str = "org.astonbitecode.j4rs.api.dtos.Array";

pub(crate) type JniGetMethodId = unsafe extern "system" fn(*mut *const jni_sys::JNINativeInterface_, *mut jni_sys::_jobject, *const c_char, *const c_char) -> *mut jni_sys::_jmethodID;
pub(crate) type JniGetStaticMethodId = unsafe extern "system" fn(*mut *const jni_sys::JNINativeInterface_, *mut jni_sys::_jobject, *const c_char, *const c_char) -> *mut jni_sys::_jmethodID;
#[allow(non_snake_case)]
pub(crate) type JniNewObject = unsafe extern "C" fn(env: *mut JNIEnv, clazz: jclass, methodID: jmethodID, ...) -> jobject;
pub(crate) type JniNewStringUTF = unsafe extern "system" fn(env: *mut JNIEnv, utf: *const c_char) -> jstring;
#[allow(non_snake_case)]
pub(crate) type JniGetStringUTFChars = unsafe extern "system" fn(env: *mut JNIEnv, str: jstring, isCopy: *mut jboolean) -> *const c_char;
#[allow(non_snake_case)]
pub(crate) type JniReleaseStringUTFChars = unsafe extern "system" fn(env: *mut JNIEnv, str: jstring, utf: *const c_char);
#[allow(non_snake_case)]
pub(crate) type JniCallObjectMethod = unsafe extern "C" fn(env: *mut JNIEnv, obj: jobject, methodID: jmethodID, ...) -> jobject;
#[allow(non_snake_case)]
pub(crate) type JniCallVoidMethod = unsafe extern "C" fn(env: *mut JNIEnv, obj: jobject, methodID: jmethodID, ...);
pub(crate) type JniCallStaticObjectMethod = unsafe extern "C" fn(env: *mut JNIEnv, obj: jobject, methodID: jmethodID, ...) -> jobject;
pub(crate) type JniNewObjectArray = unsafe extern "system" fn(env: *mut JNIEnv, len: jsize, clazz: jclass, init: jobject) -> jobjectArray;
pub(crate) type JniSetObjectArrayElement = unsafe extern "system" fn(*mut *const jni_sys::JNINativeInterface_, *mut jni_sys::_jobject, i32, *mut jni_sys::_jobject);
pub(crate) type JniExceptionCheck = unsafe extern "system" fn(_: *mut JNIEnv) -> jboolean;
pub(crate) type JniExceptionDescribe = unsafe extern "system" fn(_: *mut JNIEnv);
pub(crate) type JniExceptionClear = unsafe extern "system" fn(_: *mut JNIEnv);
pub(crate) type JniDeleteLocalRef = unsafe extern "system" fn(_: *mut JNIEnv, _: jobject) -> ();
pub(crate) type JniDeleteGlobalRef = unsafe extern "system" fn(_: *mut JNIEnv, _: jobject) -> ();
pub(crate) type JniNewGlobalRef = unsafe extern "system" fn(_: *mut JNIEnv, _: jobject) -> jobject;
pub(crate) type JniThrowNew = unsafe extern "system" fn(_: *mut JNIEnv, _: jclass, _: *const c_char) -> jint;
pub(crate) type JniIsSameObject = unsafe extern "system" fn(_: *mut JNIEnv, _: jobject, _: jobject) -> jboolean;

const CLASS_CACHING_ENABLED: bool = !(cfg!(target_os = "android"));

const CLASS_CACHING_ENABLED: bool = !(cfg!(target_os = "android"));

lazy_static! {
    // Synchronize the creation of Jvm
    pub(crate) static ref MUTEX: Mutex<bool> = Mutex::new(false);
    // If a Jvm is created with defining a jassets_path other than the default, this is set here
    pub(crate) static ref JASSETS_PATH: Mutex<Option<PathBuf>> = Mutex::new(None);
}

thread_local! {
    pub(crate) static JNI_ENV: RefCell<Option<*mut JNIEnv>> = RefCell::new(None);
    pub(crate) static ACTIVE_JVMS: RefCell<i32> = RefCell::new(0);
    pub(crate) static JNI_GET_METHOD_ID: RefCell<Option<JniGetMethodId>> = RefCell::new(None);
    pub(crate) static JNI_GET_STATIC_METHOD_ID: RefCell<Option<JniGetStaticMethodId>> = RefCell::new(None);
    pub(crate) static JNI_NEW_OBJECT: RefCell<Option<JniNewObject>> = RefCell::new(None);
    pub(crate) static JNI_NEW_STRING_UTF: RefCell<Option<JniNewStringUTF>> = RefCell::new(None);
    pub(crate) static JNI_GET_STRING_UTF_CHARS: RefCell<Option<JniGetStringUTFChars>> = RefCell::new(None);
    pub(crate) static JNI_RELEASE_STRING_UTF_CHARS: RefCell<Option<JniReleaseStringUTFChars>> = RefCell::new(None);
    pub(crate) static JNI_CALL_OBJECT_METHOD: RefCell<Option<JniCallObjectMethod>> = RefCell::new(None);
    pub(crate) static JNI_CALL_VOID_METHOD: RefCell<Option<JniCallVoidMethod>> = RefCell::new(None);
    pub(crate) static JNI_CALL_STATIC_OBJECT_METHOD: RefCell<Option<JniCallStaticObjectMethod>> = RefCell::new(None);
    pub(crate) static JNI_NEW_OBJECT_ARRAY: RefCell<Option<JniNewObjectArray>> = RefCell::new(None);
    pub(crate) static JNI_SET_OBJECT_ARRAY_ELEMENT: RefCell<Option<JniSetObjectArrayElement>> = RefCell::new(None);
    pub(crate) static JNI_EXCEPTION_CHECK: RefCell<Option<JniExceptionCheck>> = RefCell::new(None);
    pub(crate) static JNI_EXCEPTION_DESCRIBE: RefCell<Option<JniExceptionDescribe>> = RefCell::new(None);
    pub(crate) static JNI_EXCEPTION_CLEAR: RefCell<Option<JniExceptionClear>> = RefCell::new(None);
    pub(crate) static JNI_DELETE_LOCAL_REF: RefCell<Option<JniDeleteLocalRef>> = RefCell::new(None);
    pub(crate) static JNI_DELETE_GLOBAL_REF: RefCell<Option<JniDeleteGlobalRef>> = RefCell::new(None);
    pub(crate) static JNI_NEW_GLOBAL_REF: RefCell<Option<JniNewGlobalRef>> = RefCell::new(None);
    pub(crate) static JNI_THROW_NEW: RefCell<Option<JniThrowNew>> = RefCell::new(None);
    pub(crate) static JNI_IS_SAME_OBJECT: RefCell<Option<JniIsSameObject>> = RefCell::new(None);
    // This is the factory class. It creates instances using reflection. Currently the `NativeInstantiationImpl`.
    pub(crate) static FACTORY_CLASS: RefCell<Option<jclass>> = RefCell::new(None);
    // The constructor method of the `NativeInstantiationImpl`.
    pub(crate) static FACTORY_CONSTRUCTOR_METHOD: RefCell<Option<jmethodID>> = RefCell::new(None);
    // The method id of the `instantiate` method of the `NativeInstantiation`.
    pub(crate) static FACTORY_INSTANTIATE_METHOD: RefCell<Option<jmethodID>> = RefCell::new(None);
    // The method id of the `createForStatic` method of the `NativeInstantiation`.
    pub(crate) static FACTORY_CREATE_FOR_STATIC_METHOD: RefCell<Option<jmethodID>> = RefCell::new(None);
    // The method id of the `createJavaArray` method of the `NativeInstantiation`.
    pub(crate) static FACTORY_CREATE_JAVA_ARRAY_METHOD: RefCell<Option<jmethodID>> = RefCell::new(None);
    // The method id of the `createJavaList` method of the `NativeInstantiation`.
    pub(crate) static FACTORY_CREATE_JAVA_LIST_METHOD: RefCell<Option<jmethodID>> = RefCell::new(None);
    // The `NativeInvocationBase` class.
    // This is optional because it exists only in Android for Java7 compatibility
    // because Java7 does not support static method implementations in interfaces.
    pub(crate) static NATIVE_INVOCATION_BASE_CLASS: RefCell<Option<jclass>> = RefCell::new(None);
    // The `NativeInvocation` class.
    pub(crate) static NATIVE_INVOCATION_CLASS: RefCell<Option<jclass>> = RefCell::new(None);
    // The Java class for the `InvocationArg`.
    pub(crate) static INVOCATION_ARG_CLASS: RefCell<Option<jclass>> = RefCell::new(None);
    // The invoke method
    pub(crate) static INVOKE_METHOD: RefCell<Option<jmethodID>> = RefCell::new(None);
    // The invoke static method
    pub(crate) static INVOKE_STATIC_METHOD: RefCell<Option<jmethodID>> = RefCell::new(None);
    // The invoke to channel method
    pub(crate) static INVOKE_TO_CHANNEL_METHOD: RefCell<Option<jmethodID>> = RefCell::new(None);
    // The init callback channel method
    pub(crate) static INIT_CALLBACK_CHANNEL_METHOD: RefCell<Option<jmethodID>> = RefCell::new(None);
    // The field method
    pub(crate) static FIELD_METHOD: RefCell<Option<jmethodID>> = RefCell::new(None);
    pub(crate) static CLASS_TO_INVOKE_CLONE_AND_CAST: RefCell<Option<jclass>> = RefCell::new(None);
    // The clone method
    pub(crate) static CLONE_STATIC_METHOD: RefCell<Option<jmethodID>> = RefCell::new(None);
    // The cast method
    pub(crate) static CAST_STATIC_METHOD: RefCell<Option<jmethodID>> = RefCell::new(None);
    // The get json method
    pub(crate) static GET_JSON_METHOD: RefCell<Option<jmethodID>> = RefCell::new(None);
    // The get object class method
    pub(crate) static GET_OBJECT_CLASS_METHOD: RefCell<Option<jmethodID>> = RefCell::new(None);
    // The get object method
    pub(crate) static GET_OBJECT_METHOD: RefCell<Option<jmethodID>> = RefCell::new(None);
    // The invstatic ocation argument constructor method for objects created by Java
    pub(crate) static INV_ARG_JAVA_CONSTRUCTOR_METHOD: RefCell<Option<jmethodID>> = RefCell::new(None);
    // The invstatic ocation argument constructor method for objects created by Rust
    pub(crate) static INV_ARG_RUST_CONSTRUCTOR_METHOD: RefCell<Option<jmethodID>> = RefCell::new(None);
    // The invstatic ocation argument constructor method for objects of Basic type created by Rust
    pub(crate) static INV_ARG_BASIC_RUST_CONSTRUCTOR_METHOD: RefCell<Option<jmethodID>> = RefCell::new(None);
    // Basic types definitions
    pub(crate) static INTEGER_CONSTRUCTOR_METHOD: RefCell<Option<jmethodID>> = RefCell::new(None);
    pub(crate) static INTEGER_TO_INT_METHOD: RefCell<Option<jmethodID>> = RefCell::new(None);
    pub(crate) static INTEGER_CLASS: RefCell<Option<jclass>> = RefCell::new(None);
    pub(crate) static LONG_CONSTRUCTOR_METHOD: RefCell<Option<jmethodID>> = RefCell::new(None);
    pub(crate) static LONG_TO_LONG_METHOD: RefCell<Option<jmethodID>> = RefCell::new(None);
    pub(crate) static LONG_CLASS: RefCell<Option<jclass>> = RefCell::new(None);
    pub(crate) static SHORT_CONSTRUCTOR_METHOD: RefCell<Option<jmethodID>> = RefCell::new(None);
    pub(crate) static SHORT_TO_SHORT_METHOD: RefCell<Option<jmethodID>> = RefCell::new(None);
    pub(crate) static SHORT_CLASS: RefCell<Option<jclass>> = RefCell::new(None);
    pub(crate) static BYTE_CONSTRUCTOR_METHOD: RefCell<Option<jmethodID>> = RefCell::new(None);
    pub(crate) static BYTE_TO_BYTE_METHOD: RefCell<Option<jmethodID>> = RefCell::new(None);
    pub(crate) static BYTE_CLASS: RefCell<Option<jclass>> = RefCell::new(None);
    pub(crate) static FLOAT_CONSTRUCTOR_METHOD: RefCell<Option<jmethodID>> = RefCell::new(None);
    pub(crate) static FLOAT_TO_FLOAT_METHOD: RefCell<Option<jmethodID>> = RefCell::new(None);
    pub(crate) static FLOAT_CLASS: RefCell<Option<jclass>> = RefCell::new(None);
    pub(crate) static DOUBLE_CONSTRUCTOR_METHOD: RefCell<Option<jmethodID>> = RefCell::new(None);
    pub(crate) static DOUBLE_TO_DOUBLE_METHOD: RefCell<Option<jmethodID>> = RefCell::new(None);
    pub(crate) static DOUBLE_CLASS: RefCell<Option<jclass>> = RefCell::new(None);
    pub(crate) static INVOCATION_EXCEPTION_CLASS: RefCell<Option<jclass>> = RefCell::new(None);
}

macro_rules! get_cached {
    ($opt_name:ident, $do_retrieve:expr, $setter_name:ident) => {
        {
            let jopt = if CLASS_CACHING_ENABLED {
                $opt_name.with(|opt| {
                    *opt.borrow()
                })
            } else {
                None
            };
            if jopt.is_none() {
                let j = {$do_retrieve};
                if CLASS_CACHING_ENABLED {
                    $setter_name(j);
                }
                Ok(j)
            } else {
                Ok(jopt.unwrap())
            }
        }
    };
}

macro_rules! get_cached {
    ($opt_name:ident, $do_retrieve:expr, $setter_name:ident) => {
        {
            let jopt = if CLASS_CACHING_ENABLED {
                $opt_name.with(|opt| {
                    *opt.borrow()
                })
            } else {
                None
            };
            if jopt.is_none() {
                let j = {$do_retrieve};
                if CLASS_CACHING_ENABLED {
                    $setter_name(j);
                }
                Ok(j)
            } else {
                Ok(jopt.unwrap())
            }
        }
    };
}

pub(crate) fn add_active_jvm() {
    ACTIVE_JVMS.with(|active_jvms| {
        let active_number = {
            *active_jvms.borrow() + 1
        };
        *active_jvms.borrow_mut() = active_number;
    });
}

pub(crate) fn remove_active_jvm() -> i32 {
    ACTIVE_JVMS.with(|active_jvms| {
        let active_number = {
            *active_jvms.borrow() - 1
        };
        *active_jvms.borrow_mut() = active_number;
        active_number
    })
}

pub(crate) fn get_thread_local_env_opt() -> Option<*mut JNIEnv> {
    JNI_ENV.with(|existing_jni_env_opt| {
        match *existing_jni_env_opt.borrow() {
            Some(env) => Some(env),
            None => None,
        }
    })
}

pub(crate) fn set_thread_local_env(jni_env_opt: Option<*mut JNIEnv>) {
    debug("Called set_thread_local_env");
    JNI_ENV.with(|existing_jni_env_opt| {
        *existing_jni_env_opt.borrow_mut() = jni_env_opt;
    });
}

pub(crate) fn get_thread_local_env() -> errors::Result<*mut JNIEnv> {
    match get_thread_local_env_opt() {
        Some(env) => Ok(env),
        None => Err(errors::J4RsError::JavaError(format!("Could not find the JNIEnv in the thread local"))),
    }
}

pub(crate) fn set_jni_get_method_id(j: Option<JniGetMethodId>) -> Option<JniGetMethodId> {
    debug("Called set_jni_get_method_id");
    JNI_GET_METHOD_ID.with(|opt| {
        *opt.borrow_mut() = j;
    });
    get_jni_get_method_id()
}

pub(crate) fn get_jni_get_method_id() -> Option<JniGetMethodId> {
    JNI_GET_METHOD_ID.with(|opt| {
        *opt.borrow()
    })
}

pub(crate) fn set_jni_get_static_method_id(j: Option<JniGetMethodId>) -> Option<JniGetStaticMethodId> {
    debug("Called set_jni_get_static_method_id");
    JNI_GET_STATIC_METHOD_ID.with(|opt| {
        *opt.borrow_mut() = j;
    });
    get_jni_get_static_method_id()
}

pub(crate) fn get_jni_get_static_method_id() -> Option<JniGetStaticMethodId> {
    JNI_GET_STATIC_METHOD_ID.with(|opt| {
        *opt.borrow()
    })
}

pub(crate) fn set_jni_new_object(j: Option<JniNewObject>) -> Option<JniNewObject> {
    debug("Called set_jni_new_object");
    JNI_NEW_OBJECT.with(|opt| {
        *opt.borrow_mut() = j;
    });
    get_jni_new_object()
}

pub(crate) fn get_jni_new_object() -> Option<JniNewObject> {
    JNI_NEW_OBJECT.with(|opt| {
        *opt.borrow()
    })
}

pub(crate) fn set_jni_new_string_utf(j: Option<JniNewStringUTF>) -> Option<JniNewStringUTF> {
    debug("Called set_jni_new_string_utf");
    JNI_NEW_STRING_UTF.with(|opt| {
        *opt.borrow_mut() = j;
    });
    get_jni_new_string_utf()
}

pub(crate) fn get_jni_new_string_utf() -> Option<JniNewStringUTF> {
    JNI_NEW_STRING_UTF.with(|opt| {
        *opt.borrow()
    })
}

pub(crate) fn set_jni_get_string_utf_chars(j: Option<JniGetStringUTFChars>) -> Option<JniGetStringUTFChars> {
    debug("Called set_jni_get_string_utf_chars");
    JNI_GET_STRING_UTF_CHARS.with(|opt| {
        *opt.borrow_mut() = j;
    });
    get_jni_get_string_utf_chars()
}

pub(crate) fn get_jni_get_string_utf_chars() -> Option<JniGetStringUTFChars> {
    JNI_GET_STRING_UTF_CHARS.with(|opt| {
        *opt.borrow()
    })
}

pub(crate) fn set_jni_release_string_utf_chars(j: Option<JniReleaseStringUTFChars>) -> Option<JniReleaseStringUTFChars> {
    debug("Called set_jni_release_string_utf_chars");
    JNI_RELEASE_STRING_UTF_CHARS.with(|opt| {
        *opt.borrow_mut() = j;
    });
    get_jni_release_string_utf_chars()
}

pub(crate) fn get_jni_release_string_utf_chars() -> Option<JniReleaseStringUTFChars> {
    JNI_RELEASE_STRING_UTF_CHARS.with(|opt| {
        *opt.borrow()
    })
}

pub(crate) fn set_jni_call_object_method(j: Option<JniCallObjectMethod>) -> Option<JniCallObjectMethod> {
    debug("Called set_jni_call_object_method");
    JNI_CALL_OBJECT_METHOD.with(|opt| {
        *opt.borrow_mut() = j;
    });
    get_jni_call_object_method()
}

pub(crate) fn get_jni_call_object_method() -> Option<JniCallObjectMethod> {
    JNI_CALL_OBJECT_METHOD.with(|opt| {
        *opt.borrow()
    })
}

pub(crate) fn set_jni_call_void_method(j: Option<JniCallVoidMethod>) -> Option<JniCallVoidMethod> {
    debug("Called set_jni_call_void_method");
    JNI_CALL_VOID_METHOD.with(|opt| {
        *opt.borrow_mut() = j;
    });
    get_jni_call_void_method()
}

pub(crate) fn get_jni_call_void_method() -> Option<JniCallVoidMethod> {
    JNI_CALL_VOID_METHOD.with(|opt| {
        *opt.borrow()
    })
}

pub(crate) fn set_jni_call_static_object_method(j: Option<JniCallStaticObjectMethod>) -> Option<JniCallStaticObjectMethod> {
    debug("Called set_jni_call_static_object_method");
    JNI_CALL_STATIC_OBJECT_METHOD.with(|opt| {
        *opt.borrow_mut() = j;
    });
    get_jni_call_static_object_method()
}

pub(crate) fn get_jni_call_static_object_method() -> Option<JniCallStaticObjectMethod> {
    JNI_CALL_STATIC_OBJECT_METHOD.with(|opt| {
        *opt.borrow()
    })
}

pub(crate) fn set_jni_new_object_array(j: Option<JniNewObjectArray>) -> Option<JniNewObjectArray> {
    debug("Called set_jni_new_object_array");

    JNI_NEW_OBJECT_ARRAY.with(|opt| {
        *opt.borrow_mut() = j;
    });
    get_jni_new_object_array()
}

pub(crate) fn get_jni_new_object_array() -> Option<JniNewObjectArray> {
    JNI_NEW_OBJECT_ARRAY.with(|opt| {
        *opt.borrow()
    })
}

pub(crate) fn set_jni_set_object_array_element(j: Option<JniSetObjectArrayElement>) -> Option<JniSetObjectArrayElement> {
    debug("Called set_jni_set_object_array_element");
    JNI_SET_OBJECT_ARRAY_ELEMENT.with(|opt| {
        *opt.borrow_mut() = j;
    });
    get_jni_set_object_array_element()
}

pub(crate) fn get_jni_set_object_array_element() -> Option<JniSetObjectArrayElement> {
    JNI_SET_OBJECT_ARRAY_ELEMENT.with(|opt| {
        *opt.borrow()
    })
}

pub(crate) fn set_jni_exception_check(j: Option<JniExceptionCheck>) -> Option<JniExceptionCheck> {
    debug("Called set_jni_exception_check");
    JNI_EXCEPTION_CHECK.with(|opt| {
        *opt.borrow_mut() = j;
    });
    get_jni_exception_check()
}

pub(crate) fn get_jni_exception_check() -> Option<JniExceptionCheck> {
    JNI_EXCEPTION_CHECK.with(|opt| {
        *opt.borrow()
    })
}

pub(crate) fn set_jni_exception_describe(j: Option<JniExceptionDescribe>) -> Option<JniExceptionDescribe> {
    debug("Called set_jni_exception_describe");
    JNI_EXCEPTION_DESCRIBE.with(|opt| {
        *opt.borrow_mut() = j;
    });
    get_jni_exception_describe()
}

pub(crate) fn get_jni_exception_describe() -> Option<JniExceptionDescribe> {
    JNI_EXCEPTION_DESCRIBE.with(|opt| {
        *opt.borrow()
    })
}

pub(crate) fn set_jni_exception_clear(j: Option<JniExceptionClear>) -> Option<JniExceptionClear> {
    debug("Called set_jni_exception_clear");
    JNI_EXCEPTION_CLEAR.with(|opt| {
        *opt.borrow_mut() = j;
    });
    get_jni_exception_clear()
}

pub(crate) fn get_jni_exception_clear() -> Option<JniExceptionClear> {
    JNI_EXCEPTION_CLEAR.with(|opt| {
        *opt.borrow()
    })
}

pub(crate) fn set_jni_delete_local_ref(j: Option<JniDeleteLocalRef>) -> Option<JniDeleteLocalRef> {
    debug("Called set_jni_delete_local_ref");
    JNI_DELETE_LOCAL_REF.with(|opt| {
        *opt.borrow_mut() = j;
    });
    get_jni_delete_local_ref()
}

pub(crate) fn get_jni_delete_local_ref() -> Option<JniDeleteLocalRef> {
    JNI_DELETE_LOCAL_REF.with(|opt| {
        *opt.borrow()
    })
}

pub(crate) fn set_jni_delete_global_ref(j: Option<JniDeleteGlobalRef>) -> Option<JniDeleteGlobalRef> {
    debug("Called set_jni_delete_global_ref");
    JNI_DELETE_GLOBAL_REF.with(|opt| {
        *opt.borrow_mut() = j;
    });
    get_jni_delete_global_ref()
}

pub(crate) fn get_jni_delete_global_ref() -> Option<JniDeleteGlobalRef> {
    JNI_DELETE_GLOBAL_REF.with(|opt| {
        *opt.borrow()
    })
}

pub(crate) fn set_jni_new_global_ref(j: Option<JniNewGlobalRef>) -> Option<JniNewGlobalRef> {
    debug("Called set_jni_new_global_ref");
    JNI_NEW_GLOBAL_REF.with(|opt| {
        *opt.borrow_mut() = j;
    });
    get_jni_new_global_ref()
}

pub(crate) fn get_jni_new_global_ref() -> Option<JniNewGlobalRef> {
    JNI_NEW_GLOBAL_REF.with(|opt| {
        *opt.borrow()
    })
}

<<<<<<< HEAD
pub(crate) fn set_factory_class(j: jclass) {
    debug("Called set_factory_class");
    FACTORY_CLASS.with(|opt| {
        *opt.borrow_mut() = Some(j);
    });
}

pub(crate) fn get_factory_class() -> errors::Result<jclass> {
    get_cached!(
        FACTORY_CLASS,
        {
            let env = get_thread_local_env()?;
            let c = tweaks::find_class(env, INST_CLASS_NAME)?;
            jni_utils::create_global_ref_from_local_ref(c, env)?
        },
        set_factory_class)
}

pub(crate) fn set_invocation_arg_class(j: jclass) {
    debug("Called set_invocation_arg_class");
    INVOCATION_ARG_CLASS.with(|opt| {
        *opt.borrow_mut() = Some(j);
    });
}

pub(crate) fn get_invocation_arg_class() -> errors::Result<jclass> {
    get_cached!(
        INVOCATION_ARG_CLASS,
        {
            let env = get_thread_local_env()?;
            let c = tweaks::find_class(env, "org/astonbitecode/j4rs/api/dtos/InvocationArg")?;
            jni_utils::create_global_ref_from_local_ref(c, env)?
        },
        set_invocation_arg_class)
}

pub(crate) fn set_factory_constructor_method(j: jmethodID) {
    debug("Called set_factory_constructor_method");
    FACTORY_CONSTRUCTOR_METHOD.with(|opt| {
=======
pub(crate) fn set_jni_throw_new(j: Option<JniThrowNew>) -> Option<JniThrowNew> {
    debug("Called set_jni_throw_new");
    JNI_THROW_NEW.with(|opt| {
        *opt.borrow_mut() = j;
    });
    get_jni_throw_new()
}

pub(crate) fn get_jni_throw_new() -> Option<JniThrowNew> {
    JNI_THROW_NEW.with(|opt| {
        *opt.borrow()
    })
}

pub(crate) fn set_is_same_object(j: Option<JniIsSameObject>) -> Option<JniIsSameObject> {
    debug("Called set_is_same_object");
    JNI_IS_SAME_OBJECT.with(|opt| {
        *opt.borrow_mut() = j;
    });
    get_is_same_object()
}

pub(crate) fn get_is_same_object() -> Option<JniIsSameObject> {
    JNI_IS_SAME_OBJECT.with(|opt| {
        *opt.borrow()
    })
}

pub(crate) fn set_factory_class(j: jclass) {
    debug("Called set_factory_class");
    FACTORY_CLASS.with(|opt| {
        *opt.borrow_mut() = Some(j);
    });
}

pub(crate) fn get_factory_class() -> errors::Result<jclass> {
    get_cached!(
        FACTORY_CLASS,
        {
            let env = get_thread_local_env()?;
            let c = tweaks::find_class(env, INST_CLASS_NAME)?;
            jni_utils::create_global_ref_from_local_ref(c, env)?
        },
        set_factory_class)
}

pub(crate) fn set_invocation_arg_class(j: jclass) {
    debug("Called set_invocation_arg_class");
    INVOCATION_ARG_CLASS.with(|opt| {
>>>>>>> 024b17cc
        *opt.borrow_mut() = Some(j);
    });
}

<<<<<<< HEAD
=======
pub(crate) fn get_invocation_arg_class() -> errors::Result<jclass> {
    get_cached!(
        INVOCATION_ARG_CLASS,
        {
            let env = get_thread_local_env()?;
            let c = tweaks::find_class(env, "org/astonbitecode/j4rs/api/dtos/InvocationArg")?;
            jni_utils::create_global_ref_from_local_ref(c, env)?
        },
        set_invocation_arg_class)
}

#[allow(dead_code)]
pub(crate) fn set_factory_constructor_method(j: jmethodID) {
    debug("Called set_factory_constructor_method");
    FACTORY_CONSTRUCTOR_METHOD.with(|opt| {
        *opt.borrow_mut() = Some(j);
    });
}

#[allow(dead_code)]
>>>>>>> 024b17cc
pub(crate) fn get_factory_constructor_method() -> errors::Result<jmethodID> {
    get_cached!(
        FACTORY_CONSTRUCTOR_METHOD,
        {
            let env = get_thread_local_env()?;
            let cstr1 = utils::to_c_string("<init>");
            let cstr2 = utils::to_c_string("()V");
            // The constructor of `NativeInstantiationImpl`
            let j = unsafe {
                (opt_to_res(get_jni_get_method_id())?)(
                    env,
                    get_factory_class()?,
                    cstr1,
                    cstr2)
            };
            utils::drop_c_string(cstr1);
            utils::drop_c_string(cstr2);

            j
        },
        set_factory_constructor_method)
}

pub(crate) fn set_factory_instantiate_method(j: jmethodID) {
    debug("Called set_factory_instantiate_method");
    FACTORY_INSTANTIATE_METHOD.with(|opt| {
        *opt.borrow_mut() = Some(j);
    });
}

pub(crate) fn get_factory_instantiate_method() -> errors::Result<jmethodID> {
    get_cached!(
        FACTORY_INSTANTIATE_METHOD,
        {
            let env = get_thread_local_env()?;
            let instantiate_method_signature = format!(
                "(Ljava/lang/String;[Lorg/astonbitecode/j4rs/api/dtos/InvocationArg;)L{};",
                INVO_IFACE_NAME);
            let cstr1 = utils::to_c_string("instantiate");
            let cstr2 = utils::to_c_string(&instantiate_method_signature);
            let j = unsafe {
                (opt_to_res(get_jni_get_static_method_id())?)(
                    env,
                    get_factory_class()?,
                    cstr1,
                    cstr2,
                )
            };
            utils::drop_c_string(cstr1);
            utils::drop_c_string(cstr2);

            j
        },
        set_factory_instantiate_method)
}

pub(crate) fn set_factory_create_for_static_method(j: jmethodID) {
    debug("Called set_factory_create_for_static_method");
    FACTORY_CREATE_FOR_STATIC_METHOD.with(|opt| {
        *opt.borrow_mut() = Some(j);
    });
}

pub(crate) fn get_factory_create_for_static_method() -> errors::Result<jmethodID> {
    get_cached!(
        FACTORY_CREATE_FOR_STATIC_METHOD,
        {
            let env = get_thread_local_env()?;
            let create_for_static_method_signature = format!(
                "(Ljava/lang/String;)L{};",
                INVO_IFACE_NAME);

            let cstr1 = utils::to_c_string("createForStatic");
            let cstr2 = utils::to_c_string(&create_for_static_method_signature);
            let j = unsafe {
                (opt_to_res(get_jni_get_static_method_id())?)(
                    env,
                    get_factory_class()?,
                    cstr1,
                    cstr2,
                )
            };
            utils::drop_c_string(cstr1);
            utils::drop_c_string(cstr2);

            j
        },
        set_factory_create_for_static_method)
}

pub(crate) fn set_factory_create_java_array_method(j: jmethodID) {
    debug("Called set_factory_create_java_array_method");
    FACTORY_CREATE_JAVA_ARRAY_METHOD.with(|opt| {
        *opt.borrow_mut() = Some(j);
    });
}

pub(crate) fn get_factory_create_java_array_method() -> errors::Result<jmethodID> {
    get_cached!(
        FACTORY_CREATE_JAVA_ARRAY_METHOD,
        {
            let env = get_thread_local_env()?;

            let create_java_array_method_signature = format!(
                "(Ljava/lang/String;[Lorg/astonbitecode/j4rs/api/dtos/InvocationArg;)L{};",
                INVO_IFACE_NAME);
            let cstr1 = utils::to_c_string("createJavaArray");
            let cstr2 = utils::to_c_string(&create_java_array_method_signature);
            let j = unsafe {
                (opt_to_res(get_jni_get_static_method_id())?)(
                    env,
                    get_factory_class()?,
                    cstr1,
                    cstr2,
                )
            };
            utils::drop_c_string(cstr1);
            utils::drop_c_string(cstr2);

            j
        },
        set_factory_create_java_array_method)
}

pub(crate) fn set_factory_create_java_list_method(j: jmethodID) {
    debug("Called set_factory_create_java_list_method");
    FACTORY_CREATE_JAVA_LIST_METHOD.with(|opt| {
        *opt.borrow_mut() = Some(j);
    });
}

pub(crate) fn get_factory_create_java_list_method() -> errors::Result<jmethodID> {
    get_cached!(
        FACTORY_CREATE_JAVA_LIST_METHOD,
        {
            let env = get_thread_local_env()?;

            let create_java_list_method_signature = format!(
                "(Ljava/lang/String;[Lorg/astonbitecode/j4rs/api/dtos/InvocationArg;)L{};",
                INVO_IFACE_NAME);
            let cstr1 = utils::to_c_string("createJavaList");
            let cstr2 = utils::to_c_string(&create_java_list_method_signature);
            let j = unsafe {
                (opt_to_res(get_jni_get_static_method_id())?)(
                    env,
                    get_factory_class()?,
                    cstr1,
                    cstr2,
                )
            };
            utils::drop_c_string(cstr1);
            utils::drop_c_string(cstr2);

            j
        },
        set_factory_create_java_list_method)
}

pub(crate) fn set_native_invocation_base_class(j: jclass) {
    debug("Called set_native_invocation_base_class");
    NATIVE_INVOCATION_BASE_CLASS.with(|opt| {
        *opt.borrow_mut() = Some(j);
    });
}

pub(crate) fn get_native_invocation_base_class() -> errors::Result<jclass> {
    get_cached!(
        NATIVE_INVOCATION_BASE_CLASS,
        {
            let env = get_thread_local_env()?;

            let c = tweaks::find_class(
                env,
                INVO_BASE_NAME,
            )?;
            let j = jni_utils::create_global_ref_from_local_ref(c, env)?;

            j
        },
        set_native_invocation_base_class)
}

pub(crate) fn set_native_invocation_class(j: jclass) {
    debug("Called set_native_invocation_class");
    NATIVE_INVOCATION_CLASS.with(|opt| {
        *opt.borrow_mut() = Some(j);
    });
}

pub(crate) fn get_native_invocation_class() -> errors::Result<jclass> {
    get_cached!(
        NATIVE_INVOCATION_CLASS,
        {
            let env = get_thread_local_env()?;

            let c = tweaks::find_class(
                env,
                INVO_IFACE_NAME,
            )?;
            let j = jni_utils::create_global_ref_from_local_ref(c, env)?;

            j
        },
        set_native_invocation_class)
}

pub(crate) fn set_invoke_method(j: jmethodID) {
    debug("Called set_invoke_method");
    INVOKE_METHOD.with(|opt| {
        *opt.borrow_mut() = Some(j);
    });
}

pub(crate) fn get_invoke_method() -> errors::Result<jmethodID> {
    get_cached!(
        INVOKE_METHOD,
        {
            let env = get_thread_local_env()?;

            let invoke_method_signature = format!(
                "(Ljava/lang/String;[Lorg/astonbitecode/j4rs/api/dtos/InvocationArg;)L{};",
                INVO_IFACE_NAME);
            // Get the method ID for the `NativeInvocation.invoke`
            let cstr1 = utils::to_c_string("invoke");
            let cstr2 = utils::to_c_string(invoke_method_signature.as_ref());
            let j = unsafe {
                (opt_to_res(get_jni_get_method_id())?)(
                    env,
                    get_native_invocation_class()?,
                    cstr1,
                    cstr2,
                )
            };
            utils::drop_c_string(cstr1);
            utils::drop_c_string(cstr2);

            j
        },
        set_invoke_method)
}

pub(crate) fn set_invoke_static_method(j: jmethodID) {
    debug("Called set_invoke_static_method");
    INVOKE_STATIC_METHOD.with(|opt| {
        *opt.borrow_mut() = Some(j);
    });
}

pub(crate) fn get_invoke_static_method() -> errors::Result<jmethodID> {
    get_cached!(
        INVOKE_STATIC_METHOD,
        {
            let env = get_thread_local_env()?;

            let invoke_static_method_signature = format!(
                "(Ljava/lang/String;[Lorg/astonbitecode/j4rs/api/dtos/InvocationArg;)L{};",
                INVO_IFACE_NAME);
            let cstr1 = utils::to_c_string("invokeStatic");
            let cstr2 = utils::to_c_string(invoke_static_method_signature.as_ref());
            // Get the method ID for the `NativeInvocation.invokeStatic`
            let j = unsafe {
                (opt_to_res(get_jni_get_method_id())?)(
                    env,
                    get_native_invocation_class()?,
                    cstr1,
                    cstr2,
                )
            };
            utils::drop_c_string(cstr1);
            utils::drop_c_string(cstr2);

            j
        },
        set_invoke_static_method)
}

pub(crate) fn set_invoke_to_channel_method(j: jmethodID) {
    debug("Called set_invoke_to_channel_method");
    INVOKE_TO_CHANNEL_METHOD.with(|opt| {
        *opt.borrow_mut() = Some(j);
    });
}

pub(crate) fn get_invoke_to_channel_method() -> errors::Result<jmethodID> {
    get_cached!(
        INVOKE_TO_CHANNEL_METHOD,
        {
            let env = get_thread_local_env()?;

            let invoke_to_channel_method_signature = "(JLjava/lang/String;[Lorg/astonbitecode/j4rs/api/dtos/InvocationArg;)V";
            let cstr1 = utils::to_c_string("invokeToChannel");
            let cstr2 = utils::to_c_string(&invoke_to_channel_method_signature);
            // Get the method ID for the `NativeInvocation.invokeToChannel`
            let j = unsafe {
                (opt_to_res(get_jni_get_method_id())?)(
                    env,
                    get_native_invocation_class()?,
                    cstr1,
                    cstr2,
                )
            };
            utils::drop_c_string(cstr1);
            utils::drop_c_string(cstr2);

            j
        },
        set_invoke_to_channel_method)
}

pub(crate) fn set_init_callback_channel_method(j: jmethodID) {
    debug("Called set_init_callback_channel_method");
    INIT_CALLBACK_CHANNEL_METHOD.with(|opt| {
        *opt.borrow_mut() = Some(j);
    });
}

pub(crate) fn get_init_callback_channel_method() -> errors::Result<jmethodID> {
    get_cached!(
        INIT_CALLBACK_CHANNEL_METHOD,
        {
            let env = get_thread_local_env()?;

            let init_callback_channel_method_signature = "(J)V";
            let cstr1 = utils::to_c_string("initializeCallbackChannel");
            let cstr2 = utils::to_c_string(&init_callback_channel_method_signature);
            // Get the method ID for the `NativeInvocation.initializeCallbackChannel`
            let j = unsafe {
                (opt_to_res(get_jni_get_method_id())?)(
                    env,
                    get_native_invocation_class()?,
                    cstr1,
                    cstr2,
                )
            };
            utils::drop_c_string(cstr1);
            utils::drop_c_string(cstr2);

            j
        },
        set_init_callback_channel_method)
}

pub(crate) fn set_field_method(j: jmethodID) {
    debug("Called set_field_method");
    FIELD_METHOD.with(|opt| {
        *opt.borrow_mut() = Some(j);
    });
}

pub(crate) fn get_field_method() -> errors::Result<jmethodID> {
    get_cached!(
        FIELD_METHOD,
        {
            let env = get_thread_local_env()?;

            let field_method_signature = format!(
                "(Ljava/lang/String;)L{};",
                INVO_IFACE_NAME);
            let cstr1 = utils::to_c_string("field");
            let cstr2 = utils::to_c_string(field_method_signature.as_ref());
            // Get the method ID for the `NativeInvocation.field`
            let j = unsafe {
                (opt_to_res(get_jni_get_method_id())?)(
                    env,
                    get_native_invocation_class()?,
                    cstr1,
                    cstr2,
                )
            };
            utils::drop_c_string(cstr1);
            utils::drop_c_string(cstr2);

            j
        },
        set_field_method)
}

pub(crate) fn set_clone_static_method(j: jmethodID) {
    debug("Called set_clone_static_method");
    CLONE_STATIC_METHOD.with(|opt| {
        *opt.borrow_mut() = Some(j);
    });
}

pub(crate) fn get_clone_static_method() -> errors::Result<jmethodID> {
    get_cached!(
        CLONE_STATIC_METHOD,
        {
            let env = get_thread_local_env()?;

            let clone_method_signature = format!(
                "(L{};)L{};",
                INVO_IFACE_NAME,
                INVO_IFACE_NAME);
            let cstr1 = utils::to_c_string("cloneInstance");
            let cstr2 = utils::to_c_string(clone_method_signature.as_ref());
            // Get the method ID for the `NativeInvocation.clone`
            let j = unsafe {
                (opt_to_res(get_jni_get_static_method_id())?)(
                    env,
                    get_class_to_invoke_clone_and_cast()?,
                    cstr1,
                    cstr2,
                )
            };
            utils::drop_c_string(cstr1);
            utils::drop_c_string(cstr2);

            j
        },
        set_clone_static_method)
}

pub(crate) fn set_cast_static_method(j: jmethodID) {
    debug("Called set_cast_static_method");
    CAST_STATIC_METHOD.with(|opt| {
        *opt.borrow_mut() = Some(j);
    });
}

pub(crate) fn get_cast_static_method() -> errors::Result<jmethodID> {
    get_cached!(
        CAST_STATIC_METHOD,
        {
            let env = get_thread_local_env()?;

            let cast_method_signature = format!(
                "(L{};Ljava/lang/String;)L{};",
                INVO_IFACE_NAME,
                INVO_IFACE_NAME);
            let cstr1 = utils::to_c_string("cast");
            let cstr2 = utils::to_c_string(cast_method_signature.as_ref());

            // Get the method ID for the `NativeInvocation.cast`
            let j = unsafe {
                (opt_to_res(get_jni_get_static_method_id())?)(
                    env,
                    get_class_to_invoke_clone_and_cast()?,
                    cstr1,
                    cstr2,
                )
            };
            utils::drop_c_string(cstr1);
            utils::drop_c_string(cstr2);

            j
        },
        set_cast_static_method)
}

pub(crate) fn set_get_json_method(j: jmethodID) {
    debug("Called set_get_json_method");
    GET_JSON_METHOD.with(|opt| {
        *opt.borrow_mut() = Some(j);
    });
}

pub(crate) fn get_get_json_method() -> errors::Result<jmethodID> {
    get_cached!(
        GET_JSON_METHOD,
        {
            let env = get_thread_local_env()?;

            let get_json_method_signature = "()Ljava/lang/String;";
            let cstr1 = utils::to_c_string("getJson");
            let cstr2 = utils::to_c_string(get_json_method_signature.as_ref());

            // Get the method ID for the `NativeInvocation.getJson`
            let j = unsafe {
                (opt_to_res(get_jni_get_method_id())?)(
                    env,
                    get_native_invocation_class()?,
                    cstr1,
                    cstr2,
                )
            };
            utils::drop_c_string(cstr1);
            utils::drop_c_string(cstr2);

            j
        },
        set_get_json_method)
<<<<<<< HEAD
=======
}

pub(crate) fn set_get_object_class_method(j: jmethodID) {
    debug("Called set_get_object_class_method");
    GET_OBJECT_CLASS_METHOD.with(|opt| {
        *opt.borrow_mut() = Some(j);
    });
}

pub(crate) fn get_get_object_class_method() -> errors::Result<jmethodID> {
    get_cached!(
        GET_OBJECT_CLASS_METHOD,
        {
            let env = get_thread_local_env()?;

            let get_object_class_method_signature = "()Ljava/lang/Class;";
            let cstr1 = utils::to_c_string("getObjectClass");
            let cstr2 = utils::to_c_string(get_object_class_method_signature.as_ref());

            // Get the method ID for the `NativeInvocation.getObjectClass`
            let j = unsafe {
                (opt_to_res(get_jni_get_method_id())?)(
                    env,
                    get_native_invocation_class()?,
                    cstr1,
                    cstr2,
                )
            };
            utils::drop_c_string(cstr1);
            utils::drop_c_string(cstr2);

            j
        },
        set_get_object_class_method)
}

pub(crate) fn set_get_object_method(j: jmethodID) {
    debug("Called set_get_object_method");
    GET_OBJECT_METHOD.with(|opt| {
        *opt.borrow_mut() = Some(j);
    });
}

pub(crate) fn get_get_object_method() -> errors::Result<jmethodID> {
    get_cached!(
        GET_OBJECT_METHOD,
        {
            let env = get_thread_local_env()?;

            let get_object_method_signature = "()Ljava/lang/Object;";
            let cstr1 = utils::to_c_string("getObject");
            let cstr2 = utils::to_c_string(get_object_method_signature.as_ref());

            // Get the method ID for the `NativeInvocation.getObject`
            let j = unsafe {
                (opt_to_res(get_jni_get_method_id())?)(
                    env,
                    get_native_invocation_class()?,
                    cstr1,
                    cstr2,
                )
            };
            utils::drop_c_string(cstr1);
            utils::drop_c_string(cstr2);

            j
        },
        set_get_object_method)
>>>>>>> 024b17cc
}

pub(crate) fn set_inv_arg_java_constructor_method(j: jmethodID) {
    debug("Called set_inv_arg_java_constructor_method");
    INV_ARG_JAVA_CONSTRUCTOR_METHOD.with(|opt| {
        *opt.borrow_mut() = Some(j);
    });
}

pub(crate) fn get_inv_arg_java_constructor_method() -> errors::Result<jmethodID> {
    get_cached!(
        INV_ARG_JAVA_CONSTRUCTOR_METHOD,
        {
            let env = get_thread_local_env()?;

            let inv_arg_java_constructor_method_signature = format!("(Ljava/lang/String;L{};)V", INVO_IFACE_NAME);
            let cstr1 = utils::to_c_string("<init>");
            let cstr2 = utils::to_c_string(&inv_arg_java_constructor_method_signature);
            let j = unsafe {
                (opt_to_res(get_jni_get_method_id())?)(
                    env,
                    get_invocation_arg_class()?,
                    cstr1,
                    cstr2)
            };
            utils::drop_c_string(cstr1);
            utils::drop_c_string(cstr2);

            j
        },
        set_inv_arg_java_constructor_method)
}

pub(crate) fn set_inv_arg_rust_constructor_method(j: jmethodID) {
    debug("Called set_inv_arg_rust_constructor_method");
    INV_ARG_RUST_CONSTRUCTOR_METHOD.with(|opt| {
        *opt.borrow_mut() = Some(j);
    });
}

pub(crate) fn get_inv_arg_rust_constructor_method() -> errors::Result<jmethodID> {
    get_cached!(
        INV_ARG_RUST_CONSTRUCTOR_METHOD,
        {
            let env = get_thread_local_env()?;

            let cstr1 = utils::to_c_string("<init>");
            let cstr2 = utils::to_c_string("(Ljava/lang/String;Ljava/lang/String;)V");
            let j = unsafe {
                let m = opt_to_res(get_jni_get_method_id())?;
                let invargclass = get_invocation_arg_class()?;
                (m)(
                    env,
                    invargclass,
                    cstr1,
                    cstr2)
            };
            utils::drop_c_string(cstr1);
            utils::drop_c_string(cstr2);

            j
        },
        set_inv_arg_rust_constructor_method)
}

pub(crate) fn set_inv_arg_basic_rust_constructor_method(j: jmethodID) {
    debug("Called set_inv_arg_basic_rust_constructor_method");
    INV_ARG_BASIC_RUST_CONSTRUCTOR_METHOD.with(|opt| {
        *opt.borrow_mut() = Some(j);
    });
}

pub(crate) fn get_inv_arg_basic_rust_constructor_method() -> errors::Result<jmethodID> {
    get_cached!(
        INV_ARG_BASIC_RUST_CONSTRUCTOR_METHOD,
        {
            let env = get_thread_local_env()?;

            let inv_arg_basic_rust_constructor_method_signature = "(Ljava/lang/String;Ljava/lang/Object;)V";
            let cstr1 = utils::to_c_string("<init>");
            let cstr2 = utils::to_c_string(&inv_arg_basic_rust_constructor_method_signature);
            let j = unsafe {
                (opt_to_res(get_jni_get_method_id())?)(
                    env,
                    get_invocation_arg_class()?,
                    cstr1,
                    cstr2)
            };
            utils::drop_c_string(cstr1);
            utils::drop_c_string(cstr2);

            j
        },
        set_inv_arg_basic_rust_constructor_method)
}

pub(crate) fn set_class_to_invoke_clone_and_cast(j: jclass) {
    debug("Called set_class_to_invoke_clone_and_cast");
    CLASS_TO_INVOKE_CLONE_AND_CAST.with(|opt| {
        *opt.borrow_mut() = Some(j);
    });
}

pub(crate) fn get_class_to_invoke_clone_and_cast() -> errors::Result<jclass> {
    get_cached!(
        CLASS_TO_INVOKE_CLONE_AND_CAST,
        {
            // The class to invoke the cloneInstance into, is not the same in Android target os.
            // The native_invocation_base_class is used because of Java7 compatibility issues in Android.
            // In Java8 and later, the static implementation in the interfaces is used. This is not supported in Java7
            // and there is a base class created for this reason.
            let j = if cfg!(target_os = "android") {
                get_native_invocation_base_class()?
            } else {
                get_native_invocation_class()?
            };

            j
        },
        set_class_to_invoke_clone_and_cast)
}

pub(crate) fn set_integer_class(j: jclass) {
    debug("Called set_integer_class");
    INTEGER_CLASS.with(|opt| {
        *opt.borrow_mut() = Some(j);
    });
}

pub(crate) fn get_integer_class() -> errors::Result<jclass> {
    get_cached!(
        INTEGER_CLASS,
        {
            let env = get_thread_local_env()?;

            let c = tweaks::find_class(
                env,
                "java/lang/Integer",
            )?;
            jni_utils::create_global_ref_from_local_ref(c, env)?
        },
        set_integer_class)
}

pub(crate) fn set_integer_constructor_method(j: jmethodID) {
    debug("Called set_integer_constructor_method");
    INTEGER_CONSTRUCTOR_METHOD.with(|opt| {
        *opt.borrow_mut() = Some(j);
    });
}

pub(crate) fn get_integer_constructor_method() -> errors::Result<jmethodID> {
    get_cached!(
        INTEGER_CONSTRUCTOR_METHOD,
        {
            let env = get_thread_local_env()?;

            let constructor_signature = "(I)V";
            let cstr1 = utils::to_c_string("<init>");
            let cstr2 = utils::to_c_string(&constructor_signature);
            let j = unsafe {
                (opt_to_res(get_jni_get_method_id())?)(
                    env,
                    get_integer_class()?,
                    cstr1,
                    cstr2)
            };
            utils::drop_c_string(cstr1);
            utils::drop_c_string(cstr2);

            j
        },
        set_integer_constructor_method)
}

<<<<<<< HEAD
=======
pub(crate) fn set_integer_to_int_method(j: jmethodID) {
    debug("Called set_integer_to_int_method");
    INTEGER_TO_INT_METHOD.with(|opt| {
        *opt.borrow_mut() = Some(j);
    });
}

pub(crate) fn get_integer_to_int_method() -> errors::Result<jmethodID> {
    get_cached!(
        INTEGER_TO_INT_METHOD,
        {
            let env = get_thread_local_env()?;

            let to_int_signature = "()I";
            let cstr1 = utils::to_c_string("intValue");
            let cstr2 = utils::to_c_string(&to_int_signature);
            let j = unsafe {
                (opt_to_res(get_jni_get_method_id())?)(
                    env,
                    get_integer_class()?,
                    cstr1,
                    cstr2)
            };
            utils::drop_c_string(cstr1);
            utils::drop_c_string(cstr2);

            j
        },
        set_integer_to_int_method)
}

>>>>>>> 024b17cc
pub(crate) fn set_long_class(j: jclass) {
    debug("Called set_long_class");
    LONG_CLASS.with(|opt| {
        *opt.borrow_mut() = Some(j);
    });
}

pub(crate) fn get_long_class() -> errors::Result<jclass> {
    get_cached!(
        LONG_CLASS,
        {
            let env = get_thread_local_env()?;

            let c = tweaks::find_class(
                env,
                "java/lang/Long",
            )?;
            jni_utils::create_global_ref_from_local_ref(c, env)?
        },
        set_long_class)
<<<<<<< HEAD
=======
}

pub(crate) fn set_invocation_exception_class(j: jclass) {
    debug("Called set_invocation_exception_class");
    LONG_CLASS.with(|opt| {
        *opt.borrow_mut() = Some(j);
    });
}

pub(crate) fn get_invocation_exception_class() -> errors::Result<jclass> {
    get_cached!(
        INVOCATION_EXCEPTION_CLASS,
        {
            let env = get_thread_local_env()?;

            let c = tweaks::find_class(
                env,
                "org/astonbitecode/j4rs/errors/InvocationException",
            )?;
            jni_utils::create_global_ref_from_local_ref(c, env)?
        },
        set_invocation_exception_class)
>>>>>>> 024b17cc
}

pub(crate) fn set_long_constructor_method(j: jmethodID) {
    debug("Called set_long_constructor_method");
    LONG_CONSTRUCTOR_METHOD.with(|opt| {
        *opt.borrow_mut() = Some(j);
    });
}

pub(crate) fn get_long_constructor_method() -> errors::Result<jmethodID> {
    get_cached!(
        LONG_CONSTRUCTOR_METHOD,
        {
            let env = get_thread_local_env()?;

            let constructor_signature = "(J)V";
            let cstr1 = utils::to_c_string("<init>");
            let cstr2 = utils::to_c_string(&constructor_signature);
            let j = unsafe {
                (opt_to_res(get_jni_get_method_id())?)(
                    env,
                    get_long_class()?,
                    cstr1,
                    cstr2)
            };
            utils::drop_c_string(cstr1);
            utils::drop_c_string(cstr2);

            j
        },
        set_long_constructor_method)
}

<<<<<<< HEAD
=======
pub(crate) fn set_long_to_long_method(j: jmethodID) {
    debug("Called set_long_to_long_method");
    LONG_TO_LONG_METHOD.with(|opt| {
        *opt.borrow_mut() = Some(j);
    });
}

pub(crate) fn get_long_to_long_method() -> errors::Result<jmethodID> {
    get_cached!(
        LONG_TO_LONG_METHOD,
        {
            let env = get_thread_local_env()?;

            let signature = "()J";
            let cstr1 = utils::to_c_string("longValue");
            let cstr2 = utils::to_c_string(&signature);
            let j = unsafe {
                (opt_to_res(get_jni_get_method_id())?)(
                    env,
                    get_long_class()?,
                    cstr1,
                    cstr2)
            };
            utils::drop_c_string(cstr1);
            utils::drop_c_string(cstr2);

            j
        },
        set_long_to_long_method)
}

>>>>>>> 024b17cc
pub(crate) fn set_short_class(j: jclass) {
    debug("Called set_short_class");
    SHORT_CLASS.with(|opt| {
        *opt.borrow_mut() = Some(j);
    });
}

pub(crate) fn get_short_class() -> errors::Result<jclass> {
    get_cached!(
        SHORT_CLASS,
        {
            let env = get_thread_local_env()?;

            let c = tweaks::find_class(
                env,
                "java/lang/Short",
            )?;
            jni_utils::create_global_ref_from_local_ref(c, env)?
        },
        set_short_class)
}

pub(crate) fn set_short_constructor_method(j: jmethodID) {
    debug("Called set_short_constructor_method");
    SHORT_CONSTRUCTOR_METHOD.with(|opt| {
        *opt.borrow_mut() = Some(j);
    });
}

pub(crate) fn get_short_constructor_method() -> errors::Result<jmethodID> {
    get_cached!(
        SHORT_CONSTRUCTOR_METHOD,
        {
            let env = get_thread_local_env()?;

            let constructor_signature = "(S)V";
            let cstr1 = utils::to_c_string("<init>");
            let cstr2 = utils::to_c_string(&constructor_signature);
            let j = unsafe {
                (opt_to_res(get_jni_get_method_id())?)(
                    env,
                    get_short_class()?,
                    cstr1,
                    cstr2)
            };
            utils::drop_c_string(cstr1);
            utils::drop_c_string(cstr2);

            j
        },
        set_short_constructor_method)
}

<<<<<<< HEAD
=======
pub(crate) fn set_short_to_short_method(j: jmethodID) {
    debug("Called set_short_to_short_method");
    SHORT_TO_SHORT_METHOD.with(|opt| {
        *opt.borrow_mut() = Some(j);
    });
}

pub(crate) fn get_short_to_short_method() -> errors::Result<jmethodID> {
    get_cached!(
        SHORT_TO_SHORT_METHOD,
        {
            let env = get_thread_local_env()?;

            let signature = "()S";
            let cstr1 = utils::to_c_string("shortValue");
            let cstr2 = utils::to_c_string(&signature);
            let j = unsafe {
                (opt_to_res(get_jni_get_method_id())?)(
                    env,
                    get_short_class()?,
                    cstr1,
                    cstr2)
            };
            utils::drop_c_string(cstr1);
            utils::drop_c_string(cstr2);

            j
        },
        set_short_to_short_method)
}

>>>>>>> 024b17cc
pub(crate) fn set_byte_class(j: jclass) {
    debug("Called set_byte_class");
    BYTE_CLASS.with(|opt| {
        *opt.borrow_mut() = Some(j);
    });
}

pub(crate) fn get_byte_class() -> errors::Result<jclass> {
    get_cached!(
        BYTE_CLASS,
        {
            let env = get_thread_local_env()?;

            let c = tweaks::find_class(
                env,
                "java/lang/Byte",
            )?;
            jni_utils::create_global_ref_from_local_ref(c, env)?
        },
        set_byte_class)
}

pub(crate) fn set_byte_constructor_method(j: jmethodID) {
    debug("Called set_byte_constructor_method");
    BYTE_CONSTRUCTOR_METHOD.with(|opt| {
        *opt.borrow_mut() = Some(j);
    });
}

pub(crate) fn get_byte_constructor_method() -> errors::Result<jmethodID> {
    get_cached!(
        BYTE_CONSTRUCTOR_METHOD,
        {
            let env = get_thread_local_env()?;

            let constructor_signature = "(B)V";
            let cstr1 = utils::to_c_string("<init>");
            let cstr2 = utils::to_c_string(&constructor_signature);
            let j = unsafe {
                (opt_to_res(get_jni_get_method_id())?)(
                    env,
                    get_byte_class()?,
                    cstr1,
                    cstr2)
            };
            utils::drop_c_string(cstr1);
            utils::drop_c_string(cstr2);

            j
        },
        set_byte_constructor_method)
}

<<<<<<< HEAD
=======
pub(crate) fn set_byte_to_byte_method(j: jmethodID) {
    debug("Called set_byte_to_byte_method");
    BYTE_TO_BYTE_METHOD.with(|opt| {
        *opt.borrow_mut() = Some(j);
    });
}

pub(crate) fn get_byte_to_byte_method() -> errors::Result<jmethodID> {
    get_cached!(
        BYTE_TO_BYTE_METHOD,
        {
            let env = get_thread_local_env()?;

            let signature = "()B";
            let cstr1 = utils::to_c_string("byteValue");
            let cstr2 = utils::to_c_string(&signature);
            let j = unsafe {
                (opt_to_res(get_jni_get_method_id())?)(
                    env,
                    get_byte_class()?,
                    cstr1,
                    cstr2)
            };
            utils::drop_c_string(cstr1);
            utils::drop_c_string(cstr2);

            j
        },
        set_byte_to_byte_method)
}

#[allow(dead_code)]
>>>>>>> 024b17cc
pub(crate) fn set_float_class(j: jclass) {
    debug("Called set_float_class");
    FLOAT_CLASS.with(|opt| {
        *opt.borrow_mut() = Some(j);
    });
}

<<<<<<< HEAD
=======
#[allow(dead_code)]
>>>>>>> 024b17cc
pub(crate) fn get_float_class() -> errors::Result<jclass> {
    get_cached!(
        FLOAT_CLASS,
        {
            let env = get_thread_local_env()?;

            let c = tweaks::find_class(
                env,
                "java/lang/Float",
            )?;
            jni_utils::create_global_ref_from_local_ref(c, env)?
        },
        set_float_class)
}

#[allow(dead_code)]
pub(crate) fn set_float_constructor_method(j: jmethodID) {
    debug("Called set_float_constructor_method");
    FLOAT_CONSTRUCTOR_METHOD.with(|opt| {
        *opt.borrow_mut() = Some(j);
    });
}

<<<<<<< HEAD
=======
#[allow(dead_code)]
>>>>>>> 024b17cc
pub(crate) fn get_float_constructor_method() -> errors::Result<jmethodID> {
    get_cached!(
        FLOAT_CONSTRUCTOR_METHOD,
        {
            let env = get_thread_local_env()?;

            let constructor_signature = "(F)V";
            let cstr1 = utils::to_c_string("<init>");
            let cstr2 = utils::to_c_string(&constructor_signature);
            let j = unsafe {
                (opt_to_res(get_jni_get_method_id())?)(
                    env,
                    get_float_class()?,
                    cstr1,
                    cstr2)
            };
            utils::drop_c_string(cstr1);
            utils::drop_c_string(cstr2);

            j
        },
        set_float_constructor_method)
}

<<<<<<< HEAD
=======
#[allow(dead_code)]
pub(crate) fn set_float_to_float_method(j: jmethodID) {
    debug("Called set_float_to_float_method");
    FLOAT_TO_FLOAT_METHOD.with(|opt| {
        *opt.borrow_mut() = Some(j);
    });
}

#[allow(dead_code)]
pub(crate) fn get_float_to_float_method() -> errors::Result<jmethodID> {
    get_cached!(
        FLOAT_TO_FLOAT_METHOD,
        {
            let env = get_thread_local_env()?;

            let signature = "()F";
            let cstr1 = utils::to_c_string("floatValue");
            let cstr2 = utils::to_c_string(&signature);
            let j = unsafe {
                (opt_to_res(get_jni_get_method_id())?)(
                    env,
                    get_float_class()?,
                    cstr1,
                    cstr2)
            };
            utils::drop_c_string(cstr1);
            utils::drop_c_string(cstr2);

            j
        },
        set_float_to_float_method)
}

#[allow(dead_code)]
>>>>>>> 024b17cc
pub(crate) fn set_double_class(j: jclass) {
    debug("Called set_double_class");
    DOUBLE_CLASS.with(|opt| {
        *opt.borrow_mut() = Some(j);
    });
}

<<<<<<< HEAD
=======
#[allow(dead_code)]
>>>>>>> 024b17cc
pub(crate) fn get_double_class() -> errors::Result<jclass> {
    get_cached!(
        DOUBLE_CLASS,
        {
            let env = get_thread_local_env()?;

            let c = tweaks::find_class(
                env,
                "java/lang/Double",
            )?;
            jni_utils::create_global_ref_from_local_ref(c, env)?
        },
        set_double_class)
}

#[allow(dead_code)]
pub(crate) fn set_double_constructor_method(j: jmethodID) {
    debug("Called set_double_constructor_method");
    DOUBLE_CONSTRUCTOR_METHOD.with(|opt| {
        *opt.borrow_mut() = Some(j);
    });
}

<<<<<<< HEAD
=======
#[allow(dead_code)]
>>>>>>> 024b17cc
pub(crate) fn get_double_constructor_method() -> errors::Result<jmethodID> {
    get_cached!(
        DOUBLE_CONSTRUCTOR_METHOD,
        {
            let env = get_thread_local_env()?;

            let constructor_signature = "(D)V";
            let cstr1 = utils::to_c_string("<init>");
            let cstr2 = utils::to_c_string(&constructor_signature);
            let j = unsafe {
                (opt_to_res(get_jni_get_method_id())?)(
                    env,
                    get_double_class()?,
                    cstr1,
                    cstr2)
            };
            utils::drop_c_string(cstr1);
            utils::drop_c_string(cstr2);

            j
        },
        set_double_constructor_method)
<<<<<<< HEAD
=======
}

#[allow(dead_code)]
pub(crate) fn set_double_to_double_method(j: jmethodID) {
    debug("Called set_double_to_double_method");
    DOUBLE_TO_DOUBLE_METHOD.with(|opt| {
        *opt.borrow_mut() = Some(j);
    });
}

#[allow(dead_code)]
pub(crate) fn get_double_to_double_method() -> errors::Result<jmethodID> {
    get_cached!(
        DOUBLE_TO_DOUBLE_METHOD,
        {
            let env = get_thread_local_env()?;

            let signature = "()D";
            let cstr1 = utils::to_c_string("doubleValue");
            let cstr2 = utils::to_c_string(&signature);
            let j = unsafe {
                (opt_to_res(get_jni_get_method_id())?)(
                    env,
                    get_double_class()?,
                    cstr1,
                    cstr2)
            };
            utils::drop_c_string(cstr1);
            utils::drop_c_string(cstr2);

            j
        },
        set_double_to_double_method)
>>>>>>> 024b17cc
}<|MERGE_RESOLUTION|>--- conflicted
+++ resolved
@@ -64,8 +64,6 @@
 pub(crate) type JniNewGlobalRef = unsafe extern "system" fn(_: *mut JNIEnv, _: jobject) -> jobject;
 pub(crate) type JniThrowNew = unsafe extern "system" fn(_: *mut JNIEnv, _: jclass, _: *const c_char) -> jint;
 pub(crate) type JniIsSameObject = unsafe extern "system" fn(_: *mut JNIEnv, _: jobject, _: jobject) -> jboolean;
-
-const CLASS_CACHING_ENABLED: bool = !(cfg!(target_os = "android"));
 
 const CLASS_CACHING_ENABLED: bool = !(cfg!(target_os = "android"));
 
@@ -190,29 +188,6 @@
     };
 }
 
-macro_rules! get_cached {
-    ($opt_name:ident, $do_retrieve:expr, $setter_name:ident) => {
-        {
-            let jopt = if CLASS_CACHING_ENABLED {
-                $opt_name.with(|opt| {
-                    *opt.borrow()
-                })
-            } else {
-                None
-            };
-            if jopt.is_none() {
-                let j = {$do_retrieve};
-                if CLASS_CACHING_ENABLED {
-                    $setter_name(j);
-                }
-                Ok(j)
-            } else {
-                Ok(jopt.unwrap())
-            }
-        }
-    };
-}
-
 pub(crate) fn add_active_jvm() {
     ACTIVE_JVMS.with(|active_jvms| {
         let active_number = {
@@ -494,7 +469,34 @@
     })
 }
 
-<<<<<<< HEAD
+pub(crate) fn set_jni_throw_new(j: Option<JniThrowNew>) -> Option<JniThrowNew> {
+    debug("Called set_jni_throw_new");
+    JNI_THROW_NEW.with(|opt| {
+        *opt.borrow_mut() = j;
+    });
+    get_jni_throw_new()
+}
+
+pub(crate) fn get_jni_throw_new() -> Option<JniThrowNew> {
+    JNI_THROW_NEW.with(|opt| {
+        *opt.borrow()
+    })
+}
+
+pub(crate) fn set_is_same_object(j: Option<JniIsSameObject>) -> Option<JniIsSameObject> {
+    debug("Called set_is_same_object");
+    JNI_IS_SAME_OBJECT.with(|opt| {
+        *opt.borrow_mut() = j;
+    });
+    get_is_same_object()
+}
+
+pub(crate) fn get_is_same_object() -> Option<JniIsSameObject> {
+    JNI_IS_SAME_OBJECT.with(|opt| {
+        *opt.borrow()
+    })
+}
+
 pub(crate) fn set_factory_class(j: jclass) {
     debug("Called set_factory_class");
     FACTORY_CLASS.with(|opt| {
@@ -520,77 +522,6 @@
     });
 }
 
-pub(crate) fn get_invocation_arg_class() -> errors::Result<jclass> {
-    get_cached!(
-        INVOCATION_ARG_CLASS,
-        {
-            let env = get_thread_local_env()?;
-            let c = tweaks::find_class(env, "org/astonbitecode/j4rs/api/dtos/InvocationArg")?;
-            jni_utils::create_global_ref_from_local_ref(c, env)?
-        },
-        set_invocation_arg_class)
-}
-
-pub(crate) fn set_factory_constructor_method(j: jmethodID) {
-    debug("Called set_factory_constructor_method");
-    FACTORY_CONSTRUCTOR_METHOD.with(|opt| {
-=======
-pub(crate) fn set_jni_throw_new(j: Option<JniThrowNew>) -> Option<JniThrowNew> {
-    debug("Called set_jni_throw_new");
-    JNI_THROW_NEW.with(|opt| {
-        *opt.borrow_mut() = j;
-    });
-    get_jni_throw_new()
-}
-
-pub(crate) fn get_jni_throw_new() -> Option<JniThrowNew> {
-    JNI_THROW_NEW.with(|opt| {
-        *opt.borrow()
-    })
-}
-
-pub(crate) fn set_is_same_object(j: Option<JniIsSameObject>) -> Option<JniIsSameObject> {
-    debug("Called set_is_same_object");
-    JNI_IS_SAME_OBJECT.with(|opt| {
-        *opt.borrow_mut() = j;
-    });
-    get_is_same_object()
-}
-
-pub(crate) fn get_is_same_object() -> Option<JniIsSameObject> {
-    JNI_IS_SAME_OBJECT.with(|opt| {
-        *opt.borrow()
-    })
-}
-
-pub(crate) fn set_factory_class(j: jclass) {
-    debug("Called set_factory_class");
-    FACTORY_CLASS.with(|opt| {
-        *opt.borrow_mut() = Some(j);
-    });
-}
-
-pub(crate) fn get_factory_class() -> errors::Result<jclass> {
-    get_cached!(
-        FACTORY_CLASS,
-        {
-            let env = get_thread_local_env()?;
-            let c = tweaks::find_class(env, INST_CLASS_NAME)?;
-            jni_utils::create_global_ref_from_local_ref(c, env)?
-        },
-        set_factory_class)
-}
-
-pub(crate) fn set_invocation_arg_class(j: jclass) {
-    debug("Called set_invocation_arg_class");
-    INVOCATION_ARG_CLASS.with(|opt| {
->>>>>>> 024b17cc
-        *opt.borrow_mut() = Some(j);
-    });
-}
-
-<<<<<<< HEAD
-=======
 pub(crate) fn get_invocation_arg_class() -> errors::Result<jclass> {
     get_cached!(
         INVOCATION_ARG_CLASS,
@@ -611,7 +542,6 @@
 }
 
 #[allow(dead_code)]
->>>>>>> 024b17cc
 pub(crate) fn get_factory_constructor_method() -> errors::Result<jmethodID> {
     get_cached!(
         FACTORY_CONSTRUCTOR_METHOD,
@@ -1094,8 +1024,6 @@
             j
         },
         set_get_json_method)
-<<<<<<< HEAD
-=======
 }
 
 pub(crate) fn set_get_object_class_method(j: jmethodID) {
@@ -1164,7 +1092,6 @@
             j
         },
         set_get_object_method)
->>>>>>> 024b17cc
 }
 
 pub(crate) fn set_inv_arg_java_constructor_method(j: jmethodID) {
@@ -1340,8 +1267,6 @@
         set_integer_constructor_method)
 }
 
-<<<<<<< HEAD
-=======
 pub(crate) fn set_integer_to_int_method(j: jmethodID) {
     debug("Called set_integer_to_int_method");
     INTEGER_TO_INT_METHOD.with(|opt| {
@@ -1373,7 +1298,6 @@
         set_integer_to_int_method)
 }
 
->>>>>>> 024b17cc
 pub(crate) fn set_long_class(j: jclass) {
     debug("Called set_long_class");
     LONG_CLASS.with(|opt| {
@@ -1394,8 +1318,6 @@
             jni_utils::create_global_ref_from_local_ref(c, env)?
         },
         set_long_class)
-<<<<<<< HEAD
-=======
 }
 
 pub(crate) fn set_invocation_exception_class(j: jclass) {
@@ -1418,7 +1340,6 @@
             jni_utils::create_global_ref_from_local_ref(c, env)?
         },
         set_invocation_exception_class)
->>>>>>> 024b17cc
 }
 
 pub(crate) fn set_long_constructor_method(j: jmethodID) {
@@ -1452,8 +1373,6 @@
         set_long_constructor_method)
 }
 
-<<<<<<< HEAD
-=======
 pub(crate) fn set_long_to_long_method(j: jmethodID) {
     debug("Called set_long_to_long_method");
     LONG_TO_LONG_METHOD.with(|opt| {
@@ -1485,7 +1404,6 @@
         set_long_to_long_method)
 }
 
->>>>>>> 024b17cc
 pub(crate) fn set_short_class(j: jclass) {
     debug("Called set_short_class");
     SHORT_CLASS.with(|opt| {
@@ -1539,8 +1457,6 @@
         set_short_constructor_method)
 }
 
-<<<<<<< HEAD
-=======
 pub(crate) fn set_short_to_short_method(j: jmethodID) {
     debug("Called set_short_to_short_method");
     SHORT_TO_SHORT_METHOD.with(|opt| {
@@ -1572,7 +1488,6 @@
         set_short_to_short_method)
 }
 
->>>>>>> 024b17cc
 pub(crate) fn set_byte_class(j: jclass) {
     debug("Called set_byte_class");
     BYTE_CLASS.with(|opt| {
@@ -1626,8 +1541,6 @@
         set_byte_constructor_method)
 }
 
-<<<<<<< HEAD
-=======
 pub(crate) fn set_byte_to_byte_method(j: jmethodID) {
     debug("Called set_byte_to_byte_method");
     BYTE_TO_BYTE_METHOD.with(|opt| {
@@ -1660,7 +1573,6 @@
 }
 
 #[allow(dead_code)]
->>>>>>> 024b17cc
 pub(crate) fn set_float_class(j: jclass) {
     debug("Called set_float_class");
     FLOAT_CLASS.with(|opt| {
@@ -1668,10 +1580,7 @@
     });
 }
 
-<<<<<<< HEAD
-=======
 #[allow(dead_code)]
->>>>>>> 024b17cc
 pub(crate) fn get_float_class() -> errors::Result<jclass> {
     get_cached!(
         FLOAT_CLASS,
@@ -1695,10 +1604,7 @@
     });
 }
 
-<<<<<<< HEAD
-=======
 #[allow(dead_code)]
->>>>>>> 024b17cc
 pub(crate) fn get_float_constructor_method() -> errors::Result<jmethodID> {
     get_cached!(
         FLOAT_CONSTRUCTOR_METHOD,
@@ -1723,8 +1629,6 @@
         set_float_constructor_method)
 }
 
-<<<<<<< HEAD
-=======
 #[allow(dead_code)]
 pub(crate) fn set_float_to_float_method(j: jmethodID) {
     debug("Called set_float_to_float_method");
@@ -1759,7 +1663,6 @@
 }
 
 #[allow(dead_code)]
->>>>>>> 024b17cc
 pub(crate) fn set_double_class(j: jclass) {
     debug("Called set_double_class");
     DOUBLE_CLASS.with(|opt| {
@@ -1767,10 +1670,7 @@
     });
 }
 
-<<<<<<< HEAD
-=======
 #[allow(dead_code)]
->>>>>>> 024b17cc
 pub(crate) fn get_double_class() -> errors::Result<jclass> {
     get_cached!(
         DOUBLE_CLASS,
@@ -1794,10 +1694,7 @@
     });
 }
 
-<<<<<<< HEAD
-=======
 #[allow(dead_code)]
->>>>>>> 024b17cc
 pub(crate) fn get_double_constructor_method() -> errors::Result<jmethodID> {
     get_cached!(
         DOUBLE_CONSTRUCTOR_METHOD,
@@ -1820,8 +1717,6 @@
             j
         },
         set_double_constructor_method)
-<<<<<<< HEAD
-=======
 }
 
 #[allow(dead_code)]
@@ -1855,5 +1750,4 @@
             j
         },
         set_double_to_double_method)
->>>>>>> 024b17cc
 }