/*
 * Copyright 2018 astonbitecode
 * Licensed under the Apache License, Version 2.0 (the "License");
 * you may not use this file except in compliance with the License.
 * You may obtain a copy of the License at
 *
 * http://www.apache.org/licenses/LICENSE-2.0
 *
 * Unless required by applicable law or agreed to in writing, software
 * distributed under the License is distributed on an "AS IS" BASIS,
 * WITHOUT WARRANTIES OR CONDITIONS OF ANY KIND, either express or implied.
 * See the License for the specific language governing permissions and
 * limitations under the License.
 */
package org.astonbitecode.j4rs.api;

import org.astonbitecode.j4rs.api.dtos.InvocationArg;

public interface NativeInvocation<T> extends ObjectValue, JsonValue {
    /**
     * Invokes a method of the instance of the class that is set for this {@link NativeInvocation}
     *
     * @param methodName The method name
     * @param args       The arguments to use for invoking the method
     * @return A {@link NativeInvocation} instance containing the result of the invocation
     */
    NativeInvocation invoke(String methodName, InvocationArg... args);

    /**
     * Invokes a static method of the class that is set for this {@link NativeInvocation}
     *
     * @param methodName The static method name
     * @param args       The arguments to use for invoking the static method
     * @return A {@link NativeInvocation} instance containing the result of the invocation
     */
    NativeInvocation invokeStatic(String methodName, InvocationArg... args);

    /**
     * Invokes asynchronously a method of the instance of the class that is set for this {@link NativeInvocation}.
     * The result of the invocation should be provided later using the performCallback method of a {@link org.astonbitecode.j4rs.api.invocation.NativeCallbackSupport} class.
     * Any possible returned objects from the actual synchronous invocation of the defined method will be dropped.
     *
     * @param functionPointerAddress The address of the function pointer that will be used later in the native side in order to actually paerform the callback.
     * @param methodName             The method name
     * @param args                   The arguments to use when invoking the callback method (the functionPointer)
     */
    void invokeAsync(long functionPointerAddress, String methodName, InvocationArg... args);

    /**
     * Invokes a method of the instance of the class that is set for this {@link NativeInvocation}.
     * The result of the invocation should be provided later using the doCallback method of a {@link org.astonbitecode.j4rs.api.invocation.NativeCallbackToRustChannelSupport} class.
     * Any possible returned objects from the actual synchronous invocation of the defined method will be dropped.
     *
     * @param channelAddress
     * @param methodName
     * @param args
     */
    void invokeToChannel(long channelAddress, String methodName, InvocationArg... args);
<<<<<<< HEAD
=======

    /**
     * Initialize a callback channel for this {@link NativeInvocation}.
     * The channel can be used by Java to send values to Rust using the doCallback method of a {@link org.astonbitecode.j4rs.api.invocation.NativeCallbackToRustChannelSupport} class.
     * @param channelAddress
     */
    void initializeCallbackChannel(long channelAddress);

    /**
     * Casts a the object that is contained in a NativeInvocation to an object of class clazz.
     *
     * @param <T>     Generically defined return type
     * @param from    The {@link NativeInvocation} to cast.
     * @param toClass The class that the provided {@link NativeInvocation} should be casted to
     * @return A {@link NativeInvocation} instance containing the result of the cast.
     */
    static <T> NativeInvocation cast(NativeInvocation from, String toClass) {
        try {
            Class<T> clazz = (Class<T>) Class.forName(toClass);
            return new JsonInvocationImpl(clazz.cast(from.getObject()), clazz);
        } catch (Exception error) {
            throw new InvocationException("Cannot cast instance of " + from.getObject().getClass().getName() + " to " + toClass, error);
        }
    }

    /**
     * Clones a NativeInvocation
     *
     * @param from The object to clone.
     * @param <T>  Generically defined return type
     * @return a {@link NativeInvocation} instance.
     */
    static <T> NativeInvocation cloneInstance(NativeInvocation from) {
        return new JsonInvocationImpl(from.getObject(), from.getObjectClass());
    }
>>>>>>> cb9fb4fc
}<|MERGE_RESOLUTION|>--- conflicted
+++ resolved
@@ -15,6 +15,8 @@
 package org.astonbitecode.j4rs.api;
 
 import org.astonbitecode.j4rs.api.dtos.InvocationArg;
+import org.astonbitecode.j4rs.api.invocation.JsonInvocationImpl;
+import org.astonbitecode.j4rs.errors.InvocationException;
 
 public interface NativeInvocation<T> extends ObjectValue, JsonValue {
     /**
@@ -56,8 +58,6 @@
      * @param args
      */
     void invokeToChannel(long channelAddress, String methodName, InvocationArg... args);
-<<<<<<< HEAD
-=======
 
     /**
      * Initialize a callback channel for this {@link NativeInvocation}.
@@ -93,5 +93,4 @@
     static <T> NativeInvocation cloneInstance(NativeInvocation from) {
         return new JsonInvocationImpl(from.getObject(), from.getObjectClass());
     }
->>>>>>> cb9fb4fc
 }