/*
 * Copyright 2018 astonbitecode
 * Licensed under the Apache License, Version 2.0 (the "License");
 * you may not use this file except in compliance with the License.
 * You may obtain a copy of the License at
 *
 * http://www.apache.org/licenses/LICENSE-2.0
 *
 * Unless required by applicable law or agreed to in writing, software
 * distributed under the License is distributed on an "AS IS" BASIS,
 * WITHOUT WARRANTIES OR CONDITIONS OF ANY KIND, either express or implied.
 * See the License for the specific language governing permissions and
 * limitations under the License.
 */
package org.astonbitecode.j4rs.api.instantiation;

import org.astonbitecode.j4rs.api.NativeInvocation;
import org.astonbitecode.j4rs.api.dtos.GeneratedArg;
import org.astonbitecode.j4rs.api.dtos.InvocationArg;
import org.astonbitecode.j4rs.api.dtos.InvocationArgGenerator;
import org.astonbitecode.j4rs.api.invocation.JsonInvocationImpl;
import org.astonbitecode.j4rs.errors.InstantiationException;
import org.astonbitecode.j4rs.utils.Utils;

import java.lang.reflect.Array;
import java.lang.reflect.Constructor;
import java8.util.J8Arrays;

public class NativeInstantiationImpl {
    static InvocationArgGenerator gen = new InvocationArgGenerator();

    public static NativeInvocation instantiate(String className, InvocationArg... args) {
        try {
            CreatedInstance createdInstance = createInstance(className, generateArgObjects(args));
            return new JsonInvocationImpl(createdInstance.object, createdInstance.clazz);
        } catch (Exception error) {
            throw new InstantiationException("Cannot create instance of " + className, error);
        }
    }

    public static NativeInvocation createForStatic(String className) {
        try {
            Class<?> clazz = Utils.forNameEnhanced(className);
            return new JsonInvocationImpl(clazz);
        } catch (Exception error) {
            throw new InstantiationException("Cannot create instance of " + className, error);
        }
    }

    public static NativeInvocation createJavaArray(String className, InvocationArg... args) {
        try {
            CreatedInstance createdInstance = doCreateJavaArray(className, generateArgObjects(args));
            return new JsonInvocationImpl(createdInstance.object, createdInstance.clazz);
        } catch (Exception error) {
            throw new InstantiationException("Cannot create instance of " + className, error);
        }
    }

    static GeneratedArg[] generateArgObjects(InvocationArg[] args) throws Exception {
        return gen.generateArgObjects(args);
    }

    static CreatedInstance createInstance(String className, GeneratedArg[] params) throws Exception {
<<<<<<< HEAD
        Class<?> clazz = Class.forName(className);
        Class<?>[] paramTypes = J8Arrays.stream(params).map(param -> param.getClazz())
=======
        Class<?> clazz = Utils.forNameEnhanced(className);
        Class<?>[] paramTypes = Arrays.stream(params).map(param -> param.getClazz())
>>>>>>> 7b830ea5
                .toArray(size -> new Class<?>[size]);
        Object[] paramObjects = J8Arrays.stream(params).map(param -> param.getObject())
                .toArray(size -> new Object[size]);
        Constructor<?> constructor = clazz.getConstructor(paramTypes);
        Object instance = constructor.newInstance(paramObjects);
        return new CreatedInstance(clazz, instance);
    }

    static CreatedInstance doCreateJavaArray(String className, GeneratedArg[] params) throws Exception {
        Class<?> clazz = Utils.forNameEnhanced(className);
        Object arrayObj = Array.newInstance(clazz, params.length);

        Class<?>[] paramTypes = J8Arrays.stream(params).map(param -> param.getClazz())
                .toArray(size -> new Class<?>[size]);

        if (!J8Arrays.stream(paramTypes).allMatch(type -> type.getName().equals(className))) {
            throw new IllegalArgumentException("Could not create Java array. All the arguments should be of class " + className);
        }

        Object[] paramObjects = J8Arrays.stream(params).map(param -> param.getObject())
                .toArray(size -> new Object[size]);

        for (int i = 0; i < params.length; i++) {
            Array.set(arrayObj, i, paramObjects[i]);
        }

        Object[] oo = (Object[]) arrayObj;
        return new CreatedInstance(oo.getClass(), oo);
    }

    static class CreatedInstance {
        private Class clazz;
        private Object object;

        public CreatedInstance(Class clazz, Object object) {
            this.clazz = clazz;
            this.object = object;
        }

        public Class getClazz() {
            return clazz;
        }

        public Object getObject() {
            return object;
        }
    }
}<|MERGE_RESOLUTION|>--- conflicted
+++ resolved
@@ -61,13 +61,8 @@
     }
 
     static CreatedInstance createInstance(String className, GeneratedArg[] params) throws Exception {
-<<<<<<< HEAD
-        Class<?> clazz = Class.forName(className);
+        Class<?> clazz = Utils.forNameEnhanced(className);
         Class<?>[] paramTypes = J8Arrays.stream(params).map(param -> param.getClazz())
-=======
-        Class<?> clazz = Utils.forNameEnhanced(className);
-        Class<?>[] paramTypes = Arrays.stream(params).map(param -> param.getClazz())
->>>>>>> 7b830ea5
                 .toArray(size -> new Class<?>[size]);
         Object[] paramObjects = J8Arrays.stream(params).map(param -> param.getObject())
                 .toArray(size -> new Object[size]);
