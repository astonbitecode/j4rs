--- conflicted
+++ resolved
@@ -41,13 +41,8 @@
      * @param obj The {@link Object} to pass in the callback.
      */
     public void doCallback(Object obj) {
-<<<<<<< HEAD
         if (channelPointerOpt != null && obj != null) {
-            docallbacktochannel(channelPointerOpt.getAddress(), new JsonInvocationImpl(obj, obj.getClass()));
-=======
-        if (channelPointerOpt.isPresent() && obj != null) {
-            docallbacktochannel(channelPointerOpt.get().getAddress(), InstanceGenerator.create(obj, obj.getClass()));
->>>>>>> b676174d
+            docallbacktochannel(channelPointerOpt.getAddress(), InstanceGenerator.create(obj, obj.getClass()));
         } else {
             throw new InvocationException("Cannot do callback. Please make sure that you don't try to access this method while being in the constructor of your class (that extends NativeCallbackSupport)");
         }
