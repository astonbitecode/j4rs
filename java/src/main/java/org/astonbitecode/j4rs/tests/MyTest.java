/*
 * Copyright 2018 astonbitecode
 * Licensed under the Apache License, Version 2.0 (the "License");
 * you may not use this file except in compliance with the License.
 * You may obtain a copy of the License at
 *
 * http://www.apache.org/licenses/LICENSE-2.0
 *
 * Unless required by applicable law or agreed to in writing, software
 * distributed under the License is distributed on an "AS IS" BASIS,
 * WITHOUT WARRANTIES OR CONDITIONS OF ANY KIND, either express or implied.
 * See the License for the specific language governing permissions and
 * limitations under the License.
 */
package org.astonbitecode.j4rs.tests;

import java8.util.J8Arrays;
import java8.util.stream.Collectors;
import java8.util.stream.StreamSupport;
import org.astonbitecode.j4rs.api.invocation.NativeCallbackSupport;

<<<<<<< HEAD
import java.util.LinkedList;
=======
import java.util.ArrayList;
import java.util.Arrays;
>>>>>>> 024b17cc
import java.util.List;

public class MyTest extends NativeCallbackSupport {
    private String string;
    public static String StaticString = "This is a static String from Java";

    public MyTest() {
        this.string = "THE DEFAULT CONSTRUCTOR WAS CALLED";
    }

    public MyTest(MyTest myTest) {
        this.string = myTest.string;
    }

    public MyTest(String str) {
        this.string = str;
    }

    public MyTest(String... args) {
        this.string = J8Arrays.stream(args).collect(Collectors.joining(", "));
    }

    public static void useLongPrimitivesArray(long[] args) {
    }

    public String getMyString() {
        return string;
    }

    public String appendToMyString(String str) {
        this.string = this.string + str;
        return this.string;
    }

    public String getMyWithArgs(String arg) {
        return string + arg;
    }

    public String getMyWithArgsList(String... args) {
        String str = J8Arrays.stream(args)
                .reduce(
                        "",
                        (a, b) -> {
                            return a + b;
                        }
                );
        return str;
    }

    public List<Integer> getNumbersUntil(Integer until) {
<<<<<<< HEAD
        List<Integer> ints = new LinkedList<>();
        for (int i = 0; i < until; i++) {
            ints.add(i);
        }
        return ints;
=======
        if (until == null) {
            return new ArrayList<>();
        } else {
            return IntStream.range(0, until).boxed().collect(Collectors.toList());
        }
>>>>>>> 024b17cc
    }

    public Integer addInts(Integer... args) {
        int result = J8Arrays.stream(args)
                .reduce(
                        0,
                        (a, b) -> {
                            return a + b;
                        }
                );
        return result;
    }

    public Integer addInts(int a, int b) {
        return a + b;
    }

    public void list(List<String> l) {
        String str = StreamSupport.stream(l)
                .reduce(
                        "The arguments passed where",
                        (a, b) -> {
                            return a + "\n" + b;
                        }
                );
    }

    public void aMethod() {
        System.out.println("A METHOD CALLED");
    }

    public static void StaticMethod() {
        System.out.println("Static");
    }

    public void performCallback() {
        new Thread(() -> {
            doCallback("THIS IS FROM CALLBACK!");
        }).start();
    }

    public <T> T echo(T o) {
        return o;
    }

    public DummyMapInterface<String, Object> getMap() {
        return new DummyMapImpl();
    }

    public Integer getNullInteger() {
        return null;
    }

}<|MERGE_RESOLUTION|>--- conflicted
+++ resolved
@@ -19,12 +19,7 @@
 import java8.util.stream.StreamSupport;
 import org.astonbitecode.j4rs.api.invocation.NativeCallbackSupport;
 
-<<<<<<< HEAD
 import java.util.LinkedList;
-=======
-import java.util.ArrayList;
-import java.util.Arrays;
->>>>>>> 024b17cc
 import java.util.List;
 
 public class MyTest extends NativeCallbackSupport {
@@ -75,19 +70,15 @@
     }
 
     public List<Integer> getNumbersUntil(Integer until) {
-<<<<<<< HEAD
-        List<Integer> ints = new LinkedList<>();
-        for (int i = 0; i < until; i++) {
-            ints.add(i);
-        }
-        return ints;
-=======
         if (until == null) {
             return new ArrayList<>();
         } else {
-            return IntStream.range(0, until).boxed().collect(Collectors.toList());
+            List<Integer> ints = new LinkedList<>();
+            for (int i = 0; i < until; i++) {
+                ints.add(i);
+            }
+            return ints;
         }
->>>>>>> 024b17cc
     }
 
     public Integer addInts(Integer... args) {
